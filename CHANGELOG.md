# Changelog

<<<<<<< HEAD
## UNRELEASED (0.8.0)

💥 **Breaking change**

- Minimum PHP version is now 8.0

💥 **Non-breaking change**

- The following signatures have changed, but are not a breaking change due to LSP:
  - `DatabaseEngine::getParameterPlaceholder(mixed $parameter): string`
  - `GeometryEngine::length(Curve|MultiCurve $g): float`
  - `GeometryEngine::area(Surface|MultiSurface $g): float`
  - `GeometryEngine::pointOnSurface(Surface|MultiSurface $g): Geometry`

🐛 **Fixes**

- Fixed a potential bug when destructuring associative arrays in Geometry class constructors
=======
## Unreleased

💥 **Breaking changes**

The global `GeometryEngineRegistry` is gone. All convenience methods that rely on the `GeometryEngine` are deprecated, and need the `GeometryEngine` to be passed explicitly as an extra argument.
You should now explicitly call the `GeometryEngine`, that you can get injected with your dependency injection container.

For example, the following call:

```php
$lineString->length();
```

Should be replaced with:

```php
$geometryEngine->length($lineString);
```

You can still call it this way for now:

```php
$lineString->length($geometryEngine);
```

But this behaviour is deprecated and will be removed in a future version.

**Detail of breaking changes**

The following class has been removed:

- `GeometryEngineRegistry`

The following method has been added:

- `GeometryEngine::isRing()`

The following method signatures have been changed:

- `GeometryEngine::boundingPolygons()`

The following methods have been deprecated, and now need an extra `GeometryEngine` parameter:

- `Curve::isClosed()`
- `Curve::isRing()`
- `Curve::length()`
- `Geometry::boundary()`
- `Geometry::buffer()`
- `Geometry::centroid()`
- `Geometry::contains()`
- `Geometry::convexHull()`
- `Geometry::crosses()`
- `Geometry::difference()`
- `Geometry::disjoint()`
- `Geometry::distance()`
- `Geometry::equals()`
- `Geometry::envelope()`
- `Geometry::intersection()`
- `Geometry::intersects()`
- `Geometry::isSimple()`
- `Geometry::isValid()`
- `Geometry::locateAlong()`
- `Geometry::locateBetween()`
- `Geometry::maxDistance()`
- `Geometry::overlaps()`
- `Geometry::relate()`
- `Geometry::simplify()`
- `Geometry::snapToGrid()`
- `Geometry::symDifference()`
- `Geometry::touches()`
- `Geometry::transform()`
- `Geometry::union()`
- `Geometry::within()`
- `MultiCurve::isClosed()`
- `MultiCurve::length()`
- `MultiSurface::area()`
- `MultiSurface::pointOnSurface()`
- `Point::azimuth()`
- `PolyhedralSurface::boundingPolygons()`
- `PolyhedralSurface::isClosed()`
- `Surface::area()`
- `Surface::pointOnSurface()`
>>>>>>> bba12f82

## [0.7.1](https://github.com/brick/geo/releases/tag/0.7.1) - 2021-11-06

🐛 **Fixes**

- Fix a deprecation warning on PHP 8.1 (#35)

## [0.7.0](https://github.com/brick/geo/releases/tag/0.7.0) - 2021-10-10

💥 **Breaking change**

The Doctrine mapping types & functions have been moved to a separate package.

If you don't use these, you don't need to do anything to upgrade.
If you use them, just require the [brick/geo-doctrine](https://github.com/brick/geo-doctrine) package in addition to `brick/geo`.

## [0.6.2](https://github.com/brick/geo/releases/tag/0.6.2) - 2021-08-17

🐛 **Fixes**

- Fixed bug when retrieving `GeometryCollection` on MySQL 8 using `DatabaseEngine` (#33)

## [0.6.1](https://github.com/brick/geo/releases/tag/0.6.1) - 2021-04-20

🐛 **Fixes**

- Fixed bug with PDO MySQL when using non-emulated prepared statements

## [0.6.0](https://github.com/brick/geo/releases/tag/0.6.0) - 2021-03-16

✨ **New features**

- **Proper support for `Feature` and `FeatureCollection` in `GeoJSONReader` and `GeoJSONWriter`**
- **Support for auto-calculating the `bbox` attribute in `GeoJSONWriter`**
- New method: `Geometry::transform()` transforms `Geometry` coordinates to a new SRID
- New method: `Geometry::toXY()` returns a new `Geometry` with no `Z` and `M` coordinates
- New method: `Geometry::withoutZ()` returns a new `Geometry` with the `Z` coordinate removed
- New method: `Geometry::withoutM()` returns a new `Geometry` with the `M` coordinate removed
- New method: `Geometry::getBoundingBox()` returns the south-west and north-east bounds of a Geometry
- New method: `CoordinateSystem::isEqualTo()` compares against another `CoordinateSystem`

🐛 **Fixes**

- Doctrine types could hydrate a parent Geometry proxy class, but now hydrate the correct Geometry proxy sub-class by introspecting the WKB without fully loading it

✨ **Improvements**

- Proxy data is now always sent as is to the `DatabaseEngine`

💥 **BC breaks**

- **Minimum PHP version is now 7.4**
- New signature for `CoordinateSystemException::sridMix()`
- New signature for `CoordinateSystemException::dimensionalityMix()`

The following breaks only affect you if you use the GeoJSON reader/writer:

- `GeoJSONReader` now instantiates Features and FeatureCollections as `Feature` and `FeatureCollection` objects, instead of `Geometry` and `GeometryCollection` objects
- `GeoJSONWriter` will now write GeometryCollections as `GeometryCollection` type, instead of `FeatureCollection`

The following breaks will only affect you if you're writing your own geometry engine, or your own WKB reader:

- `AbstractWKBReader::readGeometryHeader()` signature was changed
- `WKBReader::read()` signature was changed
- `GeometryEngine` has a new `transform()` method
- `ProxyInterface` has a new `isProxyBinary()` method

## [0.5.1](https://github.com/brick/geo/releases/tag/0.5.1) - 2021-04-20

🐛 **Fixes**

- Fixed bug with PDO MySQL when using non-emulated prepared statements

## [0.5.0](https://github.com/brick/geo/releases/tag/0.5.0) - 2021-03-05

🐛 **Fixes**

- Fixed illegal parameter data type issue on MariaDB

💥 **BC breaks**

Note: these breaks will likely not affect you, unless you're writing your own geometry engine.

- `DatabaseEngine::$useProxy` is now `private`, and must be provided through a parent constructor call.
- `DatabaseEngine::executeQuery()`, when provided with geometry data, now takes `GeometryParameter` objects instead of `Geometry` objects directly.

## [0.4.0](https://github.com/brick/geo/releases/tag/0.4.0) - 2020-12-29

✨ **New features**

- New method `Point::azimuth()` (#17) thanks to @Kolyunya
- `centroid()` is now available on the root `Geometry` class (#20) thanks to @Kolyunya
- [Psalm](https://psalm.dev/) annotations on the whole codebase

🐛 **Fixes**

- Fixed wrongly documented return types

💥 **BC breaks**

Note: these breaks will likely not affect you, unless you're writing your own geometry engine or WK(B|T) parser.

- `GeometryEngine` interface adds an `azimuth()` method
- `GeometryEngine::centroid()` now returns `Point`
- constants in `WKTParser` / `EWKTParser` are now `protected`
- `WBKBuffer::readDoubles()`'s `$count` parameter is now typed

## [0.3.0](https://github.com/brick/geo/releases/tag/0.3.0) - 2020-12-14

✨ **New features**

- **compatibility with PHP 8**
- compatibility with brick/reflection `0.4`

💥 **Breaking changes**

- **minimum PHP version is now 7.2**
- deprecated Doctrine function `EarthDistanceFunction` has been removed

Earth distance calculations should be delegated to the geometry engine, that should be able to handle geographic computations; MySQL 8, for example, supports calculating distances in meters between two SRID 4326 points.

## [0.2.6](https://github.com/brick/geo/releases/tag/0.2.6) - 2019-12-24

**Deprecations**

Doctrine function `EarthDistanceFunction` is now deprecated, and **will be removed in `0.3.0`**.

**Improvements**

This version extends compatibility to `brick/reflection` version `0.3`.

## [0.2.5](https://github.com/brick/geo/releases/tag/0.2.5) - 2019-03-30

**New methods**

- `Geometry::withSRID()`
- `CoordinateSystem::withSRID()`

These methods return a copy of the original object, with the SRID altered.

## [0.2.4](https://github.com/brick/geo/releases/tag/0.2.4) - 2019-03-30

**New method**: `Geometry::swapXY()`

This methods returns a copy of the Geometry, with X and Y coordinates swapped. It is useful when needing to convert geometries from `Lat, Lng` to `Lng, Lat` and conversely.

## [0.2.3](https://github.com/brick/geo/releases/tag/0.2.3) - 2019-01-26

Improvements to GeoJSON reader and writer classes:

- `GeoJSONReader` can now be lenient with documents containing wrong case types, such as `POINT` instead of `Point`:

```php
$reader = new GeoJSONReader(true); // case-insensitive
```

- `GeoJSONWriter` can now pretty-print the JSON output:

```php
$writer = new GeoJSONWriter(true); // pretty-print
```

## [0.2.2](https://github.com/brick/geo/releases/tag/0.2.2) - 2019-01-24

This version adds support for importing from and exporting to GeoJSON:

- `Brick\Geo\IO\GeoJSONReader`
- `Brick\Geo\IO\GeoJSONWriter`

Thanks @michaelcurry 👍

## [0.2.1](https://github.com/brick/geo/releases/tag/0.2.1) - 2017-11-08

Fixed a potential Error when an Exception is expected in `WKBReader` and `EWKBReader`.

## [0.2.0](https://github.com/brick/geo/releases/tag/0.2.0) - 2017-10-03

Minimum PHP version is now **7.1**.

## [0.1.0](https://github.com/brick/geo/releases/tag/0.1.0) - 2017-10-03

First beta release.
<|MERGE_RESOLUTION|>--- conflicted
+++ resolved
@@ -1,27 +1,10 @@
 # Changelog
 
-<<<<<<< HEAD
 ## UNRELEASED (0.8.0)
 
-💥 **Breaking change**
-
-- Minimum PHP version is now 8.0
-
-💥 **Non-breaking change**
-
-- The following signatures have changed, but are not a breaking change due to LSP:
-  - `DatabaseEngine::getParameterPlaceholder(mixed $parameter): string`
-  - `GeometryEngine::length(Curve|MultiCurve $g): float`
-  - `GeometryEngine::area(Surface|MultiSurface $g): float`
-  - `GeometryEngine::pointOnSurface(Surface|MultiSurface $g): Geometry`
-
-🐛 **Fixes**
-
-- Fixed a potential bug when destructuring associative arrays in Geometry class constructors
-=======
-## Unreleased
-
 💥 **Breaking changes**
+
+**Minimum PHP version is now `8.0`.**
 
 The global `GeometryEngineRegistry` is gone. All convenience methods that rely on the `GeometryEngine` are deprecated, and need the `GeometryEngine` to be passed explicitly as an extra argument.
 You should now explicitly call the `GeometryEngine`, that you can get injected with your dependency injection container.
@@ -101,7 +84,18 @@
 - `PolyhedralSurface::isClosed()`
 - `Surface::area()`
 - `Surface::pointOnSurface()`
->>>>>>> bba12f82
+
+- 💥 **Non-breaking changes**
+
+- The following signatures have changed, but are not a breaking change due to LSP:
+  - `DatabaseEngine::getParameterPlaceholder(mixed $parameter): string`
+  - `GeometryEngine::length(Curve|MultiCurve $g): float`
+  - `GeometryEngine::area(Surface|MultiSurface $g): float`
+  - `GeometryEngine::pointOnSurface(Surface|MultiSurface $g): Geometry`
+
+🐛 **Fixes**
+
+- Fixed a potential bug when destructuring associative arrays in Geometry class constructors
 
 ## [0.7.1](https://github.com/brick/geo/releases/tag/0.7.1) - 2021-11-06
 
